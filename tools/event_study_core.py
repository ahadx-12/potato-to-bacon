--- conflicted
+++ resolved
@@ -398,25 +398,11 @@
                 best_conf = 0.0
                 best_bypass = 0.0
                 evidence_rows: List[FilingEvidence] = []
-<<<<<<< HEAD
                 for pair in pairs:
                     obligation, permission = pair.obligation, pair.permission
                     score, raw_score, cue_weight, severity_hits, numeric_hits = _compute_pair_score(
                         obligation, permission, clone_rng
                     )
-=======
-                for obligation, permission in pairs:
-                    (
-                        score,
-                        raw_score,
-                        cue_weight,
-                        severity_hits,
-                        numeric_hits,
-                        numeric_strength,
-                        numeric_conf,
-                        bypass_proximity,
-                    ) = _compute_pair_score(obligation, permission, clone_rng)
->>>>>>> 8fdd6e04
                     filing_id = _make_filing_id(ticker, filing_date, clone_idx)
                     evidence_rows.append(
                         FilingEvidence(
